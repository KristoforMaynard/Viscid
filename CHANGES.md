--- conflicted
+++ resolved
@@ -1,13 +1,11 @@
 # Changelog
 
-<<<<<<< HEAD
-## 0.60.1 dev
-=======
+## 0.60.2 dev
+
 ## 0.60.1
 
 Bugfix:
   - Time slices were acting silly
->>>>>>> a2327127
 
 ## 0.60.0
 
